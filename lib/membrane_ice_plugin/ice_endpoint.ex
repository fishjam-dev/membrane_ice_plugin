defmodule Membrane.ICE.Endpoint do
  @moduledoc """
  Endpoint used for establishing ICE connection, sending and receiving messages.

  ### Architecture and pad semantic
  Both input and output pads are dynamic ones.
  One instance of ICE Endpoint is responsible for handling only one ICE stream with only one component.

  ### Linking using output pad
  To receive messages after establishing ICE connection you have to link ICE Endpoint to your element
  via `Pad.ref(:output, 1)`. `1` is an id of component from which your element will receive messages - because
  there will be always at most one component, id of it will be equal `1`.

  **Important**: you can link to ICE Endpoint using its output pad in any moment you want but if you don't
  want to miss any messages do it before playing your pipeline.

  ### Linking using input pad
  To send messages after establishing ICE connection you have to link to ICE Endpoint via
  `Pad.ref(:input, 1)`. `1` is an id of component which will be used to send
  messages via net. To send data from multiple elements via the same component you have to
  use [membrane_funnel_plugin](https://github.com/membraneframework/membrane_funnel_plugin).

  ### Notifications API

  ICE Endpoint handles the following notifications:

  - `:gather_candidates`

  - `{:set_remote_credentials, credentials}` - credentials are string in form of "ufrag passwd"

  - `:peer_candidate_gathering_done`

  ICE Endpoint sends the following notifications:

  - `{:new_candidate_full, candidate}`
    Triggered by: `:gather_candidates`

  - `{:udp_integrated_turn, udp_integrated_turn}`

  - `{:handshake_init_data, component_id, handshake_init_data}`

  - `{:connection_ready, stream_id, component_id}`

  - `{:component_state_failed, stream_id, component_id}`

  ### Sending and receiving messages
  To send or receive messages just link to ICE Endpoint using relevant pads.
  As soon as connection is established your element will receive demands and incoming messages.

  ### Establishing a connection

  #### Gathering ICE candidates
  Data about integrated TURN servers set up by `Membrane.ICE.Endpoint`, passed to the parent via notification, should be
  forwarded to the second peer, that will try to establish ICE connection with `Membrane.ICE.Endpoint`. The second peer
  should have at least one allocation, in any of running integrated TURN servers (Firefox or Chrome will probably
  have one allocation per TURN Server)

  #### Performing ICE connectivity checks, selecting candidates pair
  All ICE candidates from the second peer, that are not relay candidates corresponded to allocations on integrated TURN
  servers, will be ignored. Every ICE connectivity check sent via integrated TURN server is captured, parsed, and
  forwarded to ICE Endpoint in message `{:connectivity_check, attributes, allocation_pid}`. ICE Endpoint sends to
  messages in form of `{:send_connectivity_check, attributes}` on `allocation_pid`, to send his connectivity checks
  to the second peer. Role of ICE Endpoint can be ice-controlled, but cannot be ice-controlling. It is suggested, to use
  `ice-lite` option in SDP message, but it is not necessary. ICE Endpoint supports both, aggressive and normal nomination.
  After starting ICE or after every ICE restart, ICE Endpoint will pass all traffic and connectivity checks via
  allocation, which corresponds to the last selected ICE candidates pair.
  """

  use Membrane.Endpoint

  require Membrane.Logger
  require Membrane.OpenTelemetry
  require Membrane.TelemetryMetrics

  alias __MODULE__.Allocation
  alias Membrane.Funnel
  alias Membrane.ICE.{CandidatePortAssigner, Utils}
  alias Membrane.RemoteStream
  alias Membrane.SRTP
  alias Membrane.TelemetryMetrics

  @component_id 1
  @stream_id 1
  @time_between_keepalives 1_000_000_000
  @ice_restart_timeout 5_000

  @payload_received_event [Membrane.ICE, :ice, :payload, :received]
  @payload_sent_event [Membrane.ICE, :ice, :payload, :sent]
  @request_received_event [Membrane.ICE, :stun, :request, :received]
  @response_sent_event [Membrane.ICE, :stun, :response, :sent]
  @indication_sent_event [Membrane.ICE, :stun, :indication, :sent]
<<<<<<< HEAD
  @ice_port_assigned [Membrane.ICE, :port, :assigned]
  @buffers_with_timestamps_sent [Membrane.ICE, :ice, :bufffer, :sent]
  @buffers_processing_time [Membrane.ICE, :ice, :buffer, :processing_time]
  @send_error_event [Membrane.ICE, :ice, :send_errors]

=======
  @buffer_processing_time [Membrane.ICE, :ice, :buffer, :processing_time]
>>>>>>> 8ce0508d
  @emitted_events [
    @payload_received_event,
    @payload_sent_event,
    @request_received_event,
    @response_sent_event,
    @indication_sent_event,
<<<<<<< HEAD
    @buffers_with_timestamps_sent,
    @buffers_processing_time,
    @ice_port_assigned,
    @send_error_event
=======
    @buffer_processing_time
>>>>>>> 8ce0508d
  ]

  @life_span_id "ice_endpoint.life_span"
  @dtls_handshake_span_id "ice_endpoint.dtls_handshake"
  @alloc_span_name "ice_endpoint.turn_allocation"

  @typedoc """
  Options defining the behavior of ICE.Endpoint in relation to integrated TURN servers.
  - `:ip` - IP, where integrated TURN server will open its sockets
  - `:mock_ip` - IP, that will be part of the allocation address contained in Allocation Succes
  message. Because of the fact, that in integrated TURNS no data is relayed via allocation address,
  there is no need to open socket there. There are some cases, where it is necessary, to tell
  the browser, that we have opened allocation on different IP, that we have TURN listening on,
  eg. we are using Docker container
  - `:ports_range` - range, where integrated TURN server will try to open ports
  - `:cert_file` - path to file with certificate and private key, used for estabilishing TLS connection
  for TURN using TLS over TCP
  """
  @type integrated_turn_options_t() :: [
          ip: :inet.ip4_address() | nil,
          mock_ip: :inet.ip4_address() | nil,
          ports_range: {:inet.port_number(), :inet.port_number()} | nil,
          cert_file: binary() | nil
        ]

  def_options dtls?: [
                spec: boolean(),
                default: true,
                description: "`true`, if using DTLS Handshake, `false` otherwise"
              ],
              ice_lite?: [
                spec: boolean(),
                default: true,
                description:
                  "`true`, when ice-lite option was send in SDP message, `false` otherwise"
              ],
              handshake_opts: [
                spec: keyword(),
                default: [],
                description:
                  "Options for `ExDTLS` module. They will be passed to `ExDTLS.start_link/1`"
              ],
              integrated_turn_options: [
                spec: [integrated_turn_options_t()],
                description: "Integrated TURN Options"
              ],
              telemetry_label: [
                spec: TelemetryMetrics.label(),
                default: [],
                description: "Label passed to Membrane.TelemetryMetrics functions"
              ],
              trace_context: [
                spec: :list | any(),
                default: [],
                description: "Trace context for otel propagation"
              ],
              parent_span: [
                spec: :opentelemetry.span_ctx() | nil,
                default: nil,
                description: "Parent span of #{@life_span_id}"
              ]

  def_input_pad :input,
    availability: :on_request,
    accepted_format: _any,
    mode: :pull,
    demand_unit: :buffers

  def_output_pad :output,
    availability: :on_request,
    accepted_format: %RemoteStream{content_format: nil, type: :packetized},
    mode: :push

  defmodule Allocation do
    @enforce_keys [:pid]

    # field `:in_nominated_pair` says, whenether or not, specific allocation
    # is a browser ICE candidate, that belongs to nominated ICE candidates pair
    defstruct @enforce_keys ++ [magic: nil, in_nominated_pair: false]
  end

  @impl true
  def handle_init(_context, options) do
    %__MODULE__{
      integrated_turn_options: integrated_turn_options,
      dtls?: dtls?,
      handshake_opts: hsk_opts,
      telemetry_label: telemetry_label,
      trace_context: trace_context,
      parent_span: parent_span
    } = options

    if trace_context != [], do: Membrane.OpenTelemetry.attach(trace_context)
    start_span_opts = if parent_span, do: [parent_span: parent_span], else: []
    Membrane.OpenTelemetry.start_span(@life_span_id, start_span_opts)

    for event_name <- @emitted_events do
      TelemetryMetrics.register(event_name, telemetry_label)
    end

    state = %{
      id: to_string(Enum.map(1..10, fn _i -> Enum.random(?a..?z) end)),
      turn_allocs: %{},
      integrated_turn_options: integrated_turn_options,
      fake_candidate_ip: integrated_turn_options[:mock_ip] || integrated_turn_options[:ip],
      selected_alloc: nil,
      dtls?: dtls?,
      hsk_opts: hsk_opts,
      telemetry_label: telemetry_label,
      component_connected?: false,
      cached_hsk_packets: nil,
      component_ready?: false,
      pending_connection_ready?: false,
      connection_status_sent?: false,
      sdp_offer_arrived?: false,
      ice_restart_timer: nil,
      first_dtls_hsk_packet_arrived: false
    }

    {[], state}
  end

  @impl true
  def handle_playing(ctx, %{dtls?: true} = state) do
    case CandidatePortAssigner.assign_candidate_port() do
      {:ok, candidate_port} ->
        {:ok, dtls} = ExDTLS.start_link(state.hsk_opts)
        {:ok, fingerprint} = ExDTLS.get_cert_fingerprint(dtls)
        hsk_state = %{:dtls => dtls, :client_mode => state.hsk_opts[:client_mode]}
        ice_ufrag = Utils.generate_ice_ufrag()
        ice_pwd = Utils.generate_ice_pwd()

        [udp_integrated_turn] =
          Utils.start_integrated_turn_servers([:udp], state.integrated_turn_options,
            parent: self()
          )

        Membrane.ResourceGuard.register(ctx.resource_guard, fn ->
          Membrane.ICE.Utils.stop_integrated_turn(udp_integrated_turn)
        end)

        state =
          Map.merge(state, %{
            candidate_port: candidate_port,
            udp_integrated_turn: udp_integrated_turn,
            local_ice_pwd: ice_pwd,
            handshake: %{state: hsk_state, status: :in_progress, keying_material_event: nil}
          })
          |> start_ice_restart_timer()

        Membrane.TelemetryMetrics.execute(
          @ice_port_assigned,
          %{port: udp_integrated_turn.server_port, protocol: udp_integrated_turn.relay_type},
          %{},
          state.telemetry_label
        )

        actions = [
          stream_format: {Pad.ref(:output, @component_id), %RemoteStream{type: :packetized}},
          start_timer: {:keepalive_timer, @time_between_keepalives},
          notify_parent: {:udp_integrated_turn, udp_integrated_turn},
          notify_parent: {:handshake_init_data, @component_id, fingerprint},
          notify_parent: {:local_credentials, "#{ice_ufrag} #{ice_pwd}"}
        ]

        {actions, state}

      {:error, :no_free_candidate_port} = err ->
        raise "ICE: No free candidate port available. #{inspect(err)}"
    end
  end

  @impl true
  def handle_playing(ctx, state) do
    case CandidatePortAssigner.assign_candidate_port() do
      {:ok, candidate_port} ->
        ice_ufrag = Utils.generate_ice_ufrag()
        ice_pwd = Utils.generate_ice_pwd()

        [udp_integrated_turn] =
          Utils.start_integrated_turn_servers([:udp], state.integrated_turn_options,
            parent: self()
          )

        Membrane.ResourceGuard.register(ctx.resource_guard, fn ->
          Membrane.ICE.Utils.stop_integrated_turn(udp_integrated_turn)
        end)

        state =
          Map.merge(state, %{
            candidate_port: candidate_port,
            udp_integrated_turn: udp_integrated_turn,
            local_ice_pwd: ice_pwd
          })
          |> start_ice_restart_timer()

        Membrane.TelemetryMetrics.execute(
          @ice_port_assigned,
          %{port: udp_integrated_turn.server_port, protocol: udp_integrated_turn.relay_type},
          %{},
          state.telemetry_label
        )

        actions = [
          notify_parent: {:udp_integrated_turn, udp_integrated_turn},
          notify_parent: {:handshake_init_data, @component_id, nil},
          notify_parent: {:local_credentials, "#{ice_ufrag} #{ice_pwd}"}
        ]

        {actions, state}

      {:error, :no_free_candidate_port} = err ->
        raise "ICE: No free candidate port available. #{inspect(err)}"
    end
  end

  @impl true
  def handle_pad_added(Pad.ref(:input, @component_id), ctx, state) do
    actions = maybe_send_demands_actions(ctx, state)
    {actions, state}
  end

  @impl true
  def handle_pad_added(
        Pad.ref(:output, @component_id) = pad,
        ctx,
        %{dtls?: true, handshake: %{status: :finished}} = state
      ) do
    actions =
      maybe_send_stream_format(ctx) ++ [event: {pad, state.handshake.keying_material_event}]

    {actions, state}
  end

  @impl true
  def handle_pad_added(Pad.ref(:output, @component_id), ctx, state) do
    {maybe_send_stream_format(ctx), state}
  end

  @impl true
  def handle_write(
        Pad.ref(:input, @component_id) = pad,
        %Membrane.Buffer{payload: payload, metadata: metadata},
        _ctx,
        %{selected_alloc: alloc} = state
      )
      when is_pid(alloc) do
    send_ice_payload(alloc, payload, state.telemetry_label, Map.get(metadata, :timestamp))
    {[demand: pad], state}
  end

  @impl true
  def handle_event(
        Pad.ref(:input, @component_id) = pad,
        %Funnel.NewInputEvent{},
        _ctx,
        %{dtls?: true, handshake: %{status: :finished}} = state
      ) do
    {[event: {pad, state.handshake.keying_material_event}], state}
  end

  @impl true
  def handle_event(_pad, _event, _ctx, state), do: {[], state}

  @impl true
  def handle_tick(:keepalive_timer, _ctx, state) do
    with %{selected_alloc: alloc_pid} when is_pid(alloc_pid) <- state,
         %{^alloc_pid => %{magic: magic}} when magic != nil <- state.turn_allocs do
      tr_id = Utils.generate_transaction_id()
      Utils.send_binding_indication(alloc_pid, state.remote_ice_pwd, magic, tr_id)

      TelemetryMetrics.execute(@indication_sent_event, %{}, %{}, state.telemetry_label)

      Membrane.Logger.debug(
        "Sending Binding Indication with params: #{inspect(magic: magic, transaction_id: tr_id)}"
      )
    end

    {[], state}
  end

  # TODO Use mocking turn server instead of this
  @impl true
  def handle_parent_notification(:test_get_pid, _ctx, state) do
    msg = {:test_get_pid, self()}
    {[notify_parent: msg], state}
  end

  @impl true
  def handle_parent_notification(:gather_candidates, _ctx, state) do
    msg = {
      :new_candidate_full,
      Utils.generate_fake_ice_candidate({state.fake_candidate_ip, state.candidate_port})
    }

    {[notify_parent: msg], state}
  end

  @impl true
  def handle_parent_notification({:set_remote_credentials, credentials}, _ctx, state)
      when state.pending_connection_ready? do
    [_ice_ufrag, ice_pwd] = String.split(credentials)

    state =
      Map.merge(state, %{
        remote_ice_pwd: ice_pwd,
        sdp_offer_arrived?: true,
        connection_status_sent?: true,
        pending_connection_ready?: false
      })
      |> stop_ice_restart_timer()

    Membrane.OpenTelemetry.add_event(@life_span_id, :component_ready)
    actions = [notify_parent: {:connection_ready, @stream_id, @component_id}]
    {actions, state}
  end

  @impl true
  def handle_parent_notification({:set_remote_credentials, credentials}, _ctx, state) do
    [_ice_ufrag, ice_pwd] = String.split(credentials)

    state =
      Map.merge(state, %{
        remote_ice_pwd: ice_pwd,
        sdp_offer_arrived?: true
      })

    {[], state}
  end

  @impl true
  def handle_parent_notification(:restart_stream, _ctx, state) do
    ice_ufrag = Utils.generate_ice_ufrag()
    ice_pwd = Utils.generate_ice_pwd()

    state =
      Map.merge(state, %{
        local_ice_pwd: ice_pwd,
        connection_status_sent?: false,
        sdp_offer_arrived?: false
      })
      |> start_ice_restart_timer()

    Membrane.OpenTelemetry.add_event(@life_span_id, :restart_stream)

    credentials = "#{ice_ufrag} #{ice_pwd}"
    {[notify_parent: {:local_credentials, credentials}], state}
  end

  @impl true
  def handle_parent_notification(:peer_candidate_gathering_done, _ctx, state) do
    {[], state}
  end

  @impl true
  def handle_info({:failed_to_send_pkt, error, pkt_size}, _ctx, state) do
    Membrane.Logger.warn("ICE failed to send #{pkt_size} bytes due to socket error: #{error}")

    Membrane.TelemetryMetrics.execute(
      @send_error_event,
      %{bytes: pkt_size},
      %{},
      state.telemetry_label
    )

    {[], state}
  end

  @impl true
  def handle_info({:alloc_deleting, alloc_pid}, _ctx, state) do
    Membrane.Logger.debug("Deleting allocation with pid #{inspect(alloc_pid)}")
    {_alloc, state} = pop_in(state, [:turn_allocs, alloc_pid])
    {[], state}
  end

  @impl true
  def handle_info(
        {:connectivity_check, attrs, alloc_pid},
        ctx,
        state
      ) do
    state =
      if Map.has_key?(state.turn_allocs, alloc_pid) do
        state
      else
        Membrane.Logger.debug(
          "First connectivity check arrived from allocation with pid #{inspect(alloc_pid)}"
        )

        Process.monitor(alloc_pid)

        span_id = alloc_span_id(alloc_pid)

        Membrane.OpenTelemetry.start_span(span_id,
          name: @alloc_span_name,
          parent_id: @life_span_id
        )

        Membrane.OpenTelemetry.set_attribute(span_id, :pid, inspect(alloc_pid))

        put_in(state, [:turn_allocs, alloc_pid], %Allocation{pid: alloc_pid})
      end

    {state, actions} = do_handle_connectivity_check(Map.new(attrs), alloc_pid, ctx, state)
    {actions, state}
  end

  @impl true
  def handle_info({:DOWN, _ref, _process, alloc_pid, _reason}, _ctx, state) do
    alloc_span_id(alloc_pid)
    |> Membrane.OpenTelemetry.end_span()

    {[], state}
  end

  @impl true
  def handle_info({:ice_payload, payload, timestamp}, ctx, state) do
    TelemetryMetrics.execute(
      @payload_received_event,
      %{bytes: byte_size(payload)},
      %{},
      state.telemetry_label
    )

    if state.dtls? and Utils.is_dtls_hsk_packet(payload) do
      state =
        if state.first_dtls_hsk_packet_arrived do
          state
        else
          Membrane.OpenTelemetry.start_span(@dtls_handshake_span_id, parent_id: @life_span_id)
          %{state | first_dtls_hsk_packet_arrived: true}
        end

      ExDTLS.process(state.handshake.state.dtls, payload)
      |> handle_process_result(ctx, state)
    else
      out_pad = Pad.ref(:output, @component_id)

      actions =
        cond do
          not Map.has_key?(ctx.pads, out_pad) ->
            Membrane.Logger.warn(
              "No links for component: #{@component_id}. Ignoring incoming message."
            )

            []

          ctx.playback != :playing ->
            Membrane.Logger.debug(
              "Received message in playback state: #{ctx.playback}. Ignoring."
            )

            []

          true ->
            [
              buffer:
                {out_pad, %Membrane.Buffer{payload: payload, metadata: %{timestamp: timestamp}}}
            ]
        end

      {actions, state}
    end
  end

  @impl true
  def handle_info({:retransmit, _dtls_pid, packets}, ctx, state) do
    # Treat retransmitted packets in the same way as regular handshake_packets
    handle_process_result({:handshake_packets, packets}, ctx, state)
  end

  @impl true
  def handle_info(:ice_restart_timeout, _ctx, state) do
    Membrane.Logger.debug("ICE restart failed due to timeout")
    Membrane.OpenTelemetry.add_event(@life_span_id, :ice_restart_timeout)

    state = %{state | connection_status_sent?: true, pending_connection_ready?: false}
    actions = [notify_parent: {:connection_failed, @stream_id, @component_id}]
    {actions, state}
  end

  @impl true
  def handle_info(msg, _ctx, state) do
    Membrane.Logger.warn("Received unknown message: #{inspect(msg)}")
    {[], state}
  end

  defp do_handle_connectivity_check(%{class: :request} = attrs, alloc_pid, ctx, state) do
    log_debug_connectivity_check(attrs)

    TelemetryMetrics.execute(@request_received_event, %{}, %{}, state.telemetry_label)

    alloc_span_id(alloc_pid)
    |> Membrane.OpenTelemetry.add_event(:binding_request_received,
      allocation: inspect(alloc_pid),
      use_candidate: attrs.use_candidate
    )

    alloc = state.turn_allocs[alloc_pid]

    Utils.send_binding_success(
      alloc_pid,
      state.local_ice_pwd,
      attrs.magic,
      attrs.trid,
      attrs.username
    )

    TelemetryMetrics.execute(@response_sent_event, %{}, %{}, state.telemetry_label)

    [magic: attrs.magic, transaction_id: attrs.trid, username: attrs.username]
    |> then(&"Sending Binding Success with params: #{inspect(&1)}")
    |> Membrane.Logger.debug()

    alloc = %Allocation{alloc | magic: attrs.magic}

    alloc =
      if attrs.use_candidate,
        do: %Allocation{alloc | in_nominated_pair: true},
        else: alloc

    state = put_in(state, [:turn_allocs, alloc_pid], alloc)
    maybe_select_alloc(alloc, ctx, state)
  end

  defp do_handle_connectivity_check(attrs, _alloc_pid, _ctx, state) do
    log_debug_connectivity_check(attrs)
    {state, []}
  end

  defp log_debug_connectivity_check(attrs) do
    request_type =
      case attrs.class do
        :response -> "Success"
        :request -> "Request"
        :error -> "Error"
      end

    Map.delete(attrs, :class)
    |> Map.to_list()
    |> then(&"Received Binding #{request_type} with params: #{inspect(&1)}")
    |> Membrane.Logger.debug()
  end

  defp maybe_select_alloc(alloc, ctx, state) do
    if alloc.in_nominated_pair and alloc.pid != state.selected_alloc do
      select_alloc(alloc.pid, ctx, state)
    else
      {state, []}
    end
  end

  defp select_alloc(alloc_pid, ctx, state) do
    state = Map.put(state, :selected_alloc, alloc_pid)
    Membrane.Logger.debug("Component #{@component_id} READY")

    Membrane.OpenTelemetry.add_event(@life_span_id, :new_selected_allocation,
      allocation: inspect(alloc_pid)
    )

    alloc_span_id(alloc_pid)
    |> Membrane.OpenTelemetry.add_event(:allocation_selected)

    state = %{state | component_connected?: true}

    {state, actions} =
      if state.dtls? == false or state.handshake.status == :finished do
        maybe_send_connection_ready(state)
      else
        Membrane.Logger.debug("Checking for cached handshake packets")

        if state.cached_hsk_packets == nil do
          Membrane.Logger.debug("Nothing to be sent for component: #{@component_id}")
        else
          Membrane.Logger.debug(
            "Sending cached handshake packets for component: #{@component_id}"
          )

          send_ice_payload(
            state.selected_alloc,
            state.cached_hsk_packets,
            state.telemetry_label
          )
        end

        with %{dtls?: true} <- state, %{dtls: dtls, client_mode: true} <- state.handshake.state do
          {:ok, packets} = ExDTLS.do_handshake(dtls)
          send_ice_payload(state.selected_alloc, packets, state.telemetry_label)
        else
          _state -> :ok
        end

        {state, actions} =
          if state.handshake.status == :finished do
            maybe_send_connection_ready(state)
          else
            {state, []}
          end

        {%{state | cached_hsk_packets: nil}, actions}
      end

    {state, demand_actions} = handle_component_state_ready(ctx, state)
    actions = demand_actions ++ actions
    {state, actions}
  end

  defp handle_process_result(:handshake_want_read, _ctx, state) do
    {[], state}
  end

  defp handle_process_result({:ok, _packets}, _ctx, state) do
    Membrane.Logger.warn("Got regular handshake packet. Ignoring for now.")
    {[], state}
  end

  defp handle_process_result({:handshake_packets, packets}, _ctx, state) do
    if state.component_connected? do
      send_ice_payload(state.selected_alloc, packets, state.telemetry_label)
      {[], state}
    else
      # if connection is not ready yet cache data
      # TODO maybe try to send?
      state = %{state | cached_hsk_packets: packets}
      {[], state}
    end
  end

  defp handle_process_result({:handshake_finished, hsk_data}, ctx, state),
    do: handle_end_of_hsk(hsk_data, ctx, state)

  defp handle_process_result({:handshake_finished, hsk_data, packets}, ctx, state) do
    send_ice_payload(state.selected_alloc, packets, state.telemetry_label)
    handle_end_of_hsk(hsk_data, ctx, state)
  end

  defp handle_process_result({:connection_closed, reason}, _ctx, state) do
    Membrane.Logger.debug("Connection closed, reason: #{inspect(reason)}. Ignoring for now.")
    {[], state}
  end

  defp handle_end_of_hsk(hsk_data, ctx, state) do
    Membrane.OpenTelemetry.end_span(@dtls_handshake_span_id)

    hsk_state = state.handshake.state
    event = to_srtp_keying_material_event(hsk_data)

    state =
      Map.put(state, :handshake, %{
        state: hsk_state,
        status: :finished,
        keying_material_event: event
      })

    {state, connection_ready_actions} = maybe_send_connection_ready(state)

    actions =
      connection_ready_actions ++
        maybe_send_demands_actions(ctx, state) ++
        maybe_send_keying_material_to_output(ctx, state)

    {actions, state}
  end

  defp handle_component_state_ready(ctx, state) do
    state = %{state | component_ready?: true}
    actions = maybe_send_demands_actions(ctx, state)
    {state, actions}
  end

  defp maybe_send_demands_actions(ctx, state) do
    pad = Pad.ref(:input, @component_id)
    # if something is linked, component is ready and handshake is done then send demands
    if Map.has_key?(ctx.pads, pad) and state.component_ready? and
         state.handshake.status == :finished do
      event = if state.dtls?, do: [event: {pad, state.handshake.keying_material_event}], else: []
      event ++ [demand: pad]
    else
      []
    end
  end

  defp maybe_send_keying_material_to_output(ctx, state) do
    pad = Pad.ref(:output, @component_id)

    if Map.has_key?(ctx.pads, pad),
      do: [event: {pad, state.handshake.keying_material_event}],
      else: []
  end

  defp maybe_send_stream_format(ctx) do
    pad = Pad.ref(:output, @component_id)

    if ctx.playback == :playing do
      [stream_format: {pad, %RemoteStream{}}]
    else
      []
    end
  end

  defp start_ice_restart_timer(state) do
    timer_ref = Process.send_after(self(), :ice_restart_timeout, @ice_restart_timeout)
    %{state | ice_restart_timer: timer_ref}
  end

  defp stop_ice_restart_timer(%{ice_restart_timer: timer_ref} = state)
       when is_reference(timer_ref) do
    Process.cancel_timer(timer_ref)
    state
  end

  defp stop_ice_restart_timer(state), do: state

  defp maybe_send_connection_ready(
         %{connection_status_sent?: false, sdp_offer_arrived?: true} = state
       ) do
    state =
      %{state | connection_status_sent?: true}
      |> stop_ice_restart_timer()

    Membrane.OpenTelemetry.add_event(@life_span_id, :component_state_ready)
    actions = [notify_parent: {:connection_ready, @stream_id, @component_id}]

    {state, actions}
  end

  defp maybe_send_connection_ready(
         %{connection_status_sent?: false, sdp_offer_arrived?: false} = state
       ),
       do: {%{state | pending_connection_ready?: true}, []}

  defp maybe_send_connection_ready(state), do: {state, []}

  defp to_srtp_keying_material_event(handshake_data) do
    {local_keying_material, remote_keying_material, protection_profile} = handshake_data

    %SRTP.KeyingMaterialEvent{
      local_keying_material: local_keying_material,
      remote_keying_material: remote_keying_material,
      protection_profile: protection_profile
    }
  end

  defp send_ice_payload(alloc_pid, payload, telemetry_label, timestamp \\ nil) do
    TelemetryMetrics.execute(
      @payload_sent_event,
      %{bytes: byte_size(payload)},
      %{},
      telemetry_label
    )

    if timestamp do
      processing_time =
        (:erlang.monotonic_time() - timestamp) |> System.convert_time_unit(:native, :microsecond)

      TelemetryMetrics.execute(
        @buffer_processing_time,
        %{microseconds: processing_time},
        %{},
        telemetry_label
      )
    end

    send(alloc_pid, {:send_ice_payload, payload})
  end

  # defp alloc_span_id(alloc_pid), do: "alloc_span:#{inspect(alloc_pid)}"
  defp alloc_span_id(alloc_pid), do: {:turn_allocation_span, alloc_pid}
end<|MERGE_RESOLUTION|>--- conflicted
+++ resolved
@@ -89,29 +89,19 @@
   @request_received_event [Membrane.ICE, :stun, :request, :received]
   @response_sent_event [Membrane.ICE, :stun, :response, :sent]
   @indication_sent_event [Membrane.ICE, :stun, :indication, :sent]
-<<<<<<< HEAD
   @ice_port_assigned [Membrane.ICE, :port, :assigned]
-  @buffers_with_timestamps_sent [Membrane.ICE, :ice, :bufffer, :sent]
-  @buffers_processing_time [Membrane.ICE, :ice, :buffer, :processing_time]
   @send_error_event [Membrane.ICE, :ice, :send_errors]
-
-=======
   @buffer_processing_time [Membrane.ICE, :ice, :buffer, :processing_time]
->>>>>>> 8ce0508d
+
   @emitted_events [
     @payload_received_event,
     @payload_sent_event,
     @request_received_event,
     @response_sent_event,
     @indication_sent_event,
-<<<<<<< HEAD
-    @buffers_with_timestamps_sent,
-    @buffers_processing_time,
     @ice_port_assigned,
     @send_error_event
-=======
     @buffer_processing_time
->>>>>>> 8ce0508d
   ]
 
   @life_span_id "ice_endpoint.life_span"
