--- conflicted
+++ resolved
@@ -142,7 +142,6 @@
                 default: [],
                 description: "Label passed to Membrane.TelemetryMetrics functions"
               ],
-<<<<<<< HEAD
               trace_context: [
                 spec: :list | any(),
                 default: [],
@@ -151,12 +150,11 @@
               parent_span: [
                 spec: any(),
                 default: nil
-=======
+              ],
               turn_cleaner_sup: [
                 spec: Supervisor.supervisor(),
                 default: Membrane.ICE.TURNCleaner.Sup,
                 description: "Supervisor under which TURN cleaner should be spawned"
->>>>>>> 5edb7d6e
               ]
 
   def_input_pad :input,
@@ -190,12 +188,9 @@
       dtls?: dtls?,
       handshake_opts: hsk_opts,
       telemetry_label: telemetry_label,
-<<<<<<< HEAD
       trace_context: trace_context,
-      parent_span: parent_span
-=======
+      parent_span: parent_span,
       turn_cleaner_sup: turn_cleaner_sup
->>>>>>> 5edb7d6e
     } = options
 
     if trace_context != [], do: Membrane.OpenTelemetry.attach(trace_context)
