defmodule Membrane.ICE.Plugin.Mixfile do
  use Mix.Project

  @version "0.7.1"
  @github_url "https://github.com/membraneframework/membrane_ice_plugin"

  def project do
    [
      app: :membrane_ice_plugin,
      version: @version,
      elixir: "~> 1.10",
      elixirc_paths: elixirc_paths(Mix.env()),
      start_permanent: Mix.env() == :prod,
      deps: deps(),

      # hex
      description: "Membrane plugin for ICE protocol",
      package: package(),

      # docs
      name: "Membrane ICE plugin",
      source_url: @github_url,
      homepage_url: "https://membraneframework.org",
      docs: docs()
    ]
  end

  def application do
    [
      extra_applications: []
    ]
  end

  defp elixirc_paths(:test), do: ["lib", "test/support"]
  defp elixirc_paths(_env), do: ["lib"]

  defp deps do
    [
      {:membrane_core, "~> 0.7.0"},
      {:bunch, "~> 1.3.0"},
      {:ex_libnice, "~> 0.6.0"},
      {:membrane_funnel_plugin, "~> 0.2.0"},
      {:ex_doc, "~> 0.23", only: :dev, runtime: false},
      {:dialyxir, "~> 1.0.0", only: :dev, runtime: false},
      {:credo, "~> 1.5", only: :dev, runtime: false},
      {:membrane_file_plugin, "~> 0.6.0", only: :test},
      {:membrane_hackney_plugin, "~> 0.5.0", only: :test},
<<<<<<< HEAD
      {:stun, github: "membraneframework/stun"}
=======
      {:stun, github: "membraneframework/stun", branch: "removing-libnice"}
>>>>>>> b649a3a5
    ]
  end

  defp package do
    [
      maintainers: ["Membrane Team"],
      licenses: ["Apache 2.0"],
      links: %{
        "GitHub" => @github_url,
        "Membrane Framework Homepage" => "https://membraneframework.org"
      },
      files: ["lib", "mix.exs", "README*", "LICENSE*", ".formatter.exs"]
    ]
  end

  defp docs do
    [
      main: "readme",
      extras: ["README.md", "LICENSE"],
      source_ref: "v#{@version}",
      nest_modules_by_prefix: [Membrane.ICE]
    ]
  end
end<|MERGE_RESOLUTION|>--- conflicted
+++ resolved
@@ -45,11 +45,7 @@
       {:credo, "~> 1.5", only: :dev, runtime: false},
       {:membrane_file_plugin, "~> 0.6.0", only: :test},
       {:membrane_hackney_plugin, "~> 0.5.0", only: :test},
-<<<<<<< HEAD
-      {:stun, github: "membraneframework/stun"}
-=======
-      {:stun, github: "membraneframework/stun", branch: "removing-libnice"}
->>>>>>> b649a3a5
+      {:stun, github: "membraneframework/stun", branch: "fix-deploy"}
     ]
   end
 
